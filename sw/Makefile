# Copyright 2019 Clifford Wolf
# Copyright 2019 Robert Balas
#
# Permission to use, copy, modify, and/or distribute this software for any
# purpose with or without fee is hereby granted, provided that the above
# copyright notice and this permission notice appear in all copies.
#
# THE SOFTWARE IS PROVIDED "AS IS" AND THE AUTHOR DISCLAIMS ALL WARRANTIES WITH
# REGARD TO THIS SOFTWARE INCLUDING ALL IMPLIED WARRANTIES OF MERCHANTABILITY
# AND FITNESS. IN NO EVENT SHALL THE AUTHOR BE LIABLE FOR ANY SPECIAL, DIRECT,
# INDIRECT, OR CONSEQUENTIAL DAMAGES OR ANY DAMAGES WHATSOEVER RESULTING FROM
# LOSS OF USE, DATA OR PROFITS, WHETHER IN AN ACTION OF CONTRACT, NEGLIGENCE OR
# OTHER TORTIOUS ACTION, ARISING OUT OF OR IN CONNECTION WITH THE USE OR
# PERFORMANCE OF THIS SOFTWARE.

# Author: Robert Balas (balasr@iis.ee.ethz.ch)


MAKE			= make

# riscv toolchain install path
RISCV                    ?= ~/.riscv
RISCV_EXE_PREFIX         = $(RISCV)/bin/riscv32-unknown-elf-

TARGET                   ?= sim

# GCC configuration
CUSTOM_GCC_FLAGS           =

LIB_CRT                    = $(wildcard device/lib/crt/*.S)
LIB_CRT_SPIFLASH           = $(wildcard device/lib/crt_spiflash/*.S)
LIB_BASE                   = $(wildcard device/lib/base/*.c)
LIB_BASE_FREESTD           = device/lib/base/freestanding
LIB_RUNTIME                = $(wildcard device/lib/runtime/*.c)
LIB_DRIVERS                = $(wildcard device/lib/drivers/soc_ctrl/*.c)
LIB_DRIVERS                += $(wildcard device/lib/drivers/uart/*.c)
LIB_DRIVERS                += $(wildcard device/lib/drivers/rv_plic/*.c)
LIB_DRIVERS                += $(wildcard device/lib/drivers/rv_timer/*.c)
LIB_DRIVERS                += $(wildcard device/lib/drivers/gpio/*.c)
LIB_DRIVERS                += $(wildcard device/lib/drivers/i2c/*.c)
<<<<<<< HEAD
INC_FOLDERS                = $(sort $(dir $(wildcard device/lib/base/)))
=======
LIB_DRIVERS                += $(wildcard device/lib/drivers/dma/*.c)
INC_FOLDERS                = $(sort $(dir $(wildcard device/target/$(TARGET)/)))
INC_FOLDERS                += $(sort $(dir $(wildcard device/lib/base/)))
>>>>>>> 5d3c22dc
INC_FOLDERS                += $(sort $(dir $(wildcard device/lib/drivers/*/)))
INC_FOLDERS                += $(sort $(dir $(wildcard device/lib/runtime/)))
INC_FOLDERS_GCC             = $(addprefix -I ,$(INC_FOLDERS))

# rules to generate hex (loadable by simulators) from elf
%.hex: %.elf
	$(RISCV_EXE_PREFIX)objcopy -O verilog $< $@

%.flash.hex: %.flash.elf
	$(RISCV_EXE_PREFIX)objcopy -O verilog --adjust-vma=-0x40000000 $< $@

%.dis: %.elf
	$(RISCV_EXE_PREFIX)objdump -S $^ > $@

%.dump: %.elf
	$(RISCV_EXE_PREFIX)objdump -xD $^ > $@


# Running custom programs:
# This is an example for running a Hello World in the testbench
# We link with our custom crt0.s and syscalls.c against newlib so that we can
# use the c standard library
applications/hello_world/hello_world.elf: applications/hello_world/hello_world.c
	$(RISCV_EXE_PREFIX)gcc -march=rv32imc -o $@ -w -Os -g -nostdlib \
		$(CUSTOM_GCC_FLAGS) \
		-DHOST_BUILD \
		-T linker/link.ld \
		-I $(RISCV)/riscv32-unknown-elf/include \
		$(INC_FOLDERS_GCC) \
		-static \
		$(LIB_CRT) \
		$^ $(LIB_RUNTIME) \
		$(LIB_BASE) \
		$(LIB_DRIVERS) \
		-L $(RISCV)/riscv32-unknown-elf/lib \
		-lc -lm -lgcc -flto -ffunction-sections -fdata-sections -specs=nano.specs

applications/hello_world/hello_world.flash.elf: applications/hello_world/hello_world.c
	$(RISCV_EXE_PREFIX)gcc -march=rv32im -o $@ -w -Os -g -nostdlib \
		$(CUSTOM_GCC_FLAGS) \
		-DHOST_BUILD \
		-T linker/link_spiflash.ld \
		-I $(RISCV)/riscv32-unknown-elf/include \
		$(INC_FOLDERS_GCC) \
		-static \
		$(LIB_CRT_SPIFLASH) \
		$^ $(LIB_RUNTIME) \
		$(LIB_BASE) \
		$(LIB_DRIVERS) \
		-L $(RISCV)/riscv32-unknown-elf/lib \
		-lc -lm -lgcc -flto -ffunction-sections -fdata-sections -specs=nano.specs


applications/matadd/matadd.elf: applications/matadd/matadd.c
	$(RISCV_EXE_PREFIX)gcc -march=rv32imc -o $@ -w -Os -g -nostdlib \
		$(CUSTOM_GCC_FLAGS) \
		-DHOST_BUILD \
		-T linker/link.ld \
		-I $(RISCV)/riscv32-unknown-elf/include \
		$(INC_FOLDERS_GCC) \
		-static \
		$(LIB_CRT) \
		$^ $(LIB_RUNTIME) \
		$(LIB_BASE) \
		$(LIB_DRIVERS) \
		-L $(RISCV)/riscv32-unknown-elf/lib \
		-lc -lm -lgcc -flto -ffunction-sections -fdata-sections -specs=nano.specs

applications/example_external_peripheral/example_external_peripheral.elf: applications/example_external_peripheral/example_external_peripheral.c applications/example_external_peripheral/memcopy_periph.c
	$(RISCV_EXE_PREFIX)gcc -march=rv32imc -o $@ -w -Os -g -nostdlib \
		$(CUSTOM_GCC_FLAGS) \
		-DHOST_BUILD \
		-T linker/link.ld \
		-I $(RISCV)/riscv32-unknown-elf/include \
		$(INC_FOLDERS_GCC) \
		-static \
		$(LIB_CRT) \
		$^ $(LIB_RUNTIME) \
		$(LIB_BASE) \
		$(LIB_DRIVERS) \
		-L $(RISCV)/riscv32-unknown-elf/lib \
		-lc -lm -lgcc -flto -ffunction-sections -fdata-sections -specs=nano.specs

applications/example_external_peripheral/example_external_peripheral.flash.elf: applications/example_external_peripheral/example_external_peripheral.c applications/example_external_peripheral/memcopy_periph.c
	$(RISCV_EXE_PREFIX)gcc -march=rv32im -o $@ -w -Os -g -nostdlib \
		$(CUSTOM_GCC_FLAGS) \
		-DHOST_BUILD \
		-T linker/link_spiflash.ld \
		-I $(RISCV)/riscv32-unknown-elf/include \
		$(INC_FOLDERS_GCC) \
		-static \
		$(LIB_CRT_SPIFLASH) \
		$^ $(LIB_RUNTIME) \
		$(LIB_BASE) \
		$(LIB_DRIVERS) \
		-L $(RISCV)/riscv32-unknown-elf/lib \
		-lc -lm -lgcc -flto -ffunction-sections -fdata-sections -specs=nano.specs

applications/example_gpio_cnt/example_gpio_cnt.elf: applications/example_gpio_cnt/example_gpio_cnt.c
	$(RISCV_EXE_PREFIX)gcc -march=rv32imc -o $@ -w -Os -g -nostdlib \
		$(CUSTOM_GCC_FLAGS) \
		-DHOST_BUILD \
		-T linker/link.ld \
		-I $(RISCV)/riscv32-unknown-elf/include \
		$(INC_FOLDERS_GCC) \
		-static \
		$(LIB_CRT) \
		$^ $(LIB_RUNTIME) \
		$(LIB_BASE) \
		$(LIB_DRIVERS) \
		-L $(RISCV)/riscv32-unknown-elf/lib \
		-lc -lm -lgcc -flto -ffunction-sections -fdata-sections -specs=nano.specs


applications/gpio_pmw/gpio_pmw.flash.elf: applications/gpio_pmw/gpio_pmw.c
	$(RISCV_EXE_PREFIX)gcc -march=rv32im -o $@ -w -Os -g -nostdlib \
		$(CUSTOM_GCC_FLAGS) \
		-DHOST_BUILD \
		-T linker/link_spiflash.ld \
		-I $(RISCV)/riscv32-unknown-elf/include \
		$(INC_FOLDERS_GCC) \
		-static \
		$(LIB_CRT_SPIFLASH) \
		$^ $(LIB_RUNTIME) \
		$(LIB_BASE) \
		$(LIB_DRIVERS) \
		-L $(RISCV)/riscv32-unknown-elf/lib \
		-lc -lm -lgcc -flto -ffunction-sections -fdata-sections -specs=nano.specs

applications/dma_example/dma_example.elf: applications/dma_example/dma_example.c
	$(RISCV_EXE_PREFIX)gcc -march=rv32imc -o $@ -w -Os -g -nostdlib \
		$(CUSTOM_GCC_FLAGS) \
		-DHOST_BUILD \
		-T linker/link.ld \
		-I $(RISCV)/riscv32-unknown-elf/include \
		$(INC_FOLDERS_GCC) \
		-static \
		$(LIB_CRT) \
		$^ $(LIB_RUNTIME) \
		$(LIB_BASE) \
		$(LIB_DRIVERS) \
		-L $(RISCV)/riscv32-unknown-elf/lib \
		-Wl,-Map=dma_example.map \
		-lc -lm -lgcc -flto -ffunction-sections -fdata-sections -specs=nano.specs


clean:
	rm -rf applications/*/*.elf \
	rm -rf applications/*/*.hex \
	rm -rf applications/*/*.dis \
	rm -rf applications/*/*.dump<|MERGE_RESOLUTION|>--- conflicted
+++ resolved
@@ -38,13 +38,9 @@
 LIB_DRIVERS                += $(wildcard device/lib/drivers/rv_timer/*.c)
 LIB_DRIVERS                += $(wildcard device/lib/drivers/gpio/*.c)
 LIB_DRIVERS                += $(wildcard device/lib/drivers/i2c/*.c)
-<<<<<<< HEAD
-INC_FOLDERS                = $(sort $(dir $(wildcard device/lib/base/)))
-=======
 LIB_DRIVERS                += $(wildcard device/lib/drivers/dma/*.c)
 INC_FOLDERS                = $(sort $(dir $(wildcard device/target/$(TARGET)/)))
 INC_FOLDERS                += $(sort $(dir $(wildcard device/lib/base/)))
->>>>>>> 5d3c22dc
 INC_FOLDERS                += $(sort $(dir $(wildcard device/lib/drivers/*/)))
 INC_FOLDERS                += $(sort $(dir $(wildcard device/lib/runtime/)))
 INC_FOLDERS_GCC             = $(addprefix -I ,$(INC_FOLDERS))
