// Copyright EPFL contributors.
// Licensed under the Apache License, Version 2.0, see LICENSE for details.
// SPDX-License-Identifier: Apache-2.0

#ifndef X_HEEP
#define X_HEEP

#pragma message ( "the x-heep.h for SIMULATION is used" )

#ifdef __cplusplus
extern "C" {
#endif  // __cplusplus


<<<<<<< HEAD
#define REFERENCE_CLOCK_KHz   100000
=======
#define REFERENCE_CLOCK_Hz 100*1000*1000
#define UART_BAUDRATE 256000
>>>>>>> 9b95764b
#define TARGET_SIM
#define UART_BAUDRATE_DEFAULT 256000


#ifdef __cplusplus
}  // extern "C"
#endif  // __cplusplus

#endif  // X_HEEP<|MERGE_RESOLUTION|>--- conflicted
+++ resolved
@@ -12,14 +12,9 @@
 #endif  // __cplusplus
 
 
-<<<<<<< HEAD
-#define REFERENCE_CLOCK_KHz   100000
-=======
 #define REFERENCE_CLOCK_Hz 100*1000*1000
 #define UART_BAUDRATE 256000
->>>>>>> 9b95764b
 #define TARGET_SIM
-#define UART_BAUDRATE_DEFAULT 256000
 
 
 #ifdef __cplusplus
